#!/usr/bin/env node

import process, { env, exit } from "node:process";
import { Command } from "@commander-js/extra-typings";
import pkg from "../package.json" with { type: "json" };
import { Build, Config, Release, Serve, Test } from "./index.js";
<<<<<<< HEAD
import { checkGitIgnore } from "./utils/gitignore.js";
import { Log } from "./utils/log.js";
=======
import { logger } from "./utils/log.js";
>>>>>>> b3a4036a
import { updateNotifier } from "./utils/updater.js";

export default async function main() {
  const { name, version } = pkg;
  updateNotifier(name, version);

  // Env variables are initialized to dev, but can be overridden by each command
  // For example, "zotero-plugin build" overrides them to "production"
  env.NODE_ENV ??= "development";

  const cli = new Command();

  cli
    .version(version)
    .usage("<command> [options]");
  // .option("--config-cwd <config>", "The cwd for search configuration file");

  cli
    .command("build")
    .description("Build the plugin")
    .option("--dev", "Builds the plugin in dev mode")
    .option("--dist <dir>", "The relative path for the new output directory (default: build)")
    .action((options) => {
      env.NODE_ENV = options.dev ? "development" : "production";
      Config.loadConfig({
        dist: options.dist,
      }).then(ctx => new Build(ctx).run());
    });

  cli
    .command("serve")
    .alias("dev")
    .description("Start development server")
    // .option(
    //   "--skip-build",
    //   "skip building website before deploy it (default: false)",
    // )
    // .option(
    //   "--only-start",
    //   "skip building website before deploy it (default: false)",
    // )
    .action((_options) => {
      Config.loadConfig({}).then(ctx => new Serve(ctx).run());
    });

  cli.command("test")
    .description("Run tests")
    .option("--abort-on-fail", "Abort the test suite on first failure")
    .option("--exit-on-finish", "Exit the test suite after all tests have run")
    .action((options) => {
      env.NODE_ENV = "test";

      Config.loadConfig({}).then((ctx) => {
        if (options.abortOnFail) {
          ctx.test.abortOnFail = true;
        }
        if (options.exitOnFinish) {
          ctx.test.exitOnFinish = true;
        }
        new Test(ctx).run();
      });
    });

  cli
    .command("create")
    .description("Create the plugin template")
    .action((_options: any) => {
      logger.error("The create not yet implemented");
      // new Create().run();
    });

  cli
    .command("release")
    .description("Release the plugin")
    .argument("[version]", "Target version: major, minor, patch, pre*, or specify version")
    .option("--preid <preid>", "ID for prerelease")
    .option("-y, --yes", "Skip confirmation")
    .action(async (version, options) => {
      env.NODE_ENV = "production";
      Config.loadConfig({
        release: {
          bumpp: {
            release: version,
            preid: options.preid,
            confirm: !options.yes,
          },
        },
      }).then(ctx => new Release(ctx).run());
    });

  cli.arguments("<command>").action((cmd) => {
    cli.outputHelp();
    logger.error(`Unknown command name "${cmd}".`);
  });

  cli.parse();
  // globalOpts = cli.optsWithGlobals();
}

main()
  .then(() => {
    checkGitIgnore();
  })
  .catch(onError);

process.on("uncaughtException", onError);

function onError(err: Error) {
  logger.error(err);
  exit(1);
}<|MERGE_RESOLUTION|>--- conflicted
+++ resolved
@@ -4,12 +4,8 @@
 import { Command } from "@commander-js/extra-typings";
 import pkg from "../package.json" with { type: "json" };
 import { Build, Config, Release, Serve, Test } from "./index.js";
-<<<<<<< HEAD
 import { checkGitIgnore } from "./utils/gitignore.js";
-import { Log } from "./utils/log.js";
-=======
 import { logger } from "./utils/log.js";
->>>>>>> b3a4036a
 import { updateNotifier } from "./utils/updater.js";
 
 export default async function main() {
