--- conflicted
+++ resolved
@@ -61,17 +61,14 @@
     "doc": "docs"
   },
   "peerDependencies": {
-<<<<<<< HEAD
-    "@gitee/typescript-sdk-v5": "^5.4.85"
+    "@gitee/typescript-sdk-v5": "^5.4.85",
+    "conventional-changelog": "^6.0.0"
   },
   "peerDependenciesMeta": {
     "@gitee/typescript-sdk-v5": {
-=======
-    "conventional-changelog": "^6.0.0"
-  },
-  "peerDependenciesMeta": {
+      "optional": true
+    },
     "conventional-changelog": {
->>>>>>> bd968a15
       "optional": true
     }
   },
