--- conflicted
+++ resolved
@@ -11,6 +11,9 @@
       '@commander-js/extra-typings':
         specifier: ^12.1.0
         version: 12.1.0(commander@12.1.0)
+      '@gitee/typescript-sdk-v5':
+        specifier: ^5.4.85
+        version: 5.4.85
       '@inquirer/prompts':
         specifier: ^7.0.0
         version: 7.0.0(@types/node@20.16.12)
@@ -152,6 +155,10 @@
   '@antfu/utils@0.7.10':
     resolution: {integrity: sha512-+562v9k4aI80m1+VuMHehNJWLOFjBnXn3tdOitzD0il5b7smkSBal4+a3oKiQTbrwMmN/TBUMDvbdoWDehgOww==}
 
+  '@apidevtools/json-schema-ref-parser@11.6.1':
+    resolution: {integrity: sha512-DxjgKBCoyReu4p5HMvpmgSOfRhhBcuf5V5soDDRgOTZMwsA4KSFzol1abFZgiCTE11L2kKGca5Md9GwDdXVBwQ==}
+    engines: {node: '>= 16'}
+
   '@babel/code-frame@7.24.7':
     resolution: {integrity: sha512-BcYH1CVJBO9tvyIZ2jVeXgSIMvGZ2FDRvDdOIVQyuklNKSsx+eppDEBq/g47Ayw+RqNFE+URvOShmf+f/qwAlA==}
     engines: {node: '>=6.9.0'}
@@ -772,6 +779,16 @@
     resolution: {integrity: sha512-5D2qVpZrgpjtqU4eNOcWGp1gnUCgjfM+vKGE2y03kKN6z5EBhtx0qdRFbg8QuNNj8wXNoX93KJoYb+NqoxswmQ==}
     engines: {node: '>=14.0.0', npm: '>=7.0.0'}
 
+  '@gitee/typescript-sdk-v5@5.4.85':
+    resolution: {integrity: sha512-z7+In2BQAaLlykhEUVv87RvFAhBfRr27dqg4TtzyXV50AKzqzI6+SQrjDB2UEdWZ6N95GF10RgaV2z5dtRIfeg==}
+
+  '@hey-api/openapi-ts@0.43.2':
+    resolution: {integrity: sha512-o1/w+9tk1Ty/LJBy/VrHvDzA8YkCSRi1rr567aABlLwa9pbl2WP5fsUQbXGOgZ1HsLieVXo6qwcNMNqC6v2oxw==}
+    engines: {node: ^18.0.0 || >=20.0.0}
+    hasBin: true
+    peerDependencies:
+      typescript: ^5.x
+
   '@humanfs/core@0.19.0':
     resolution: {integrity: sha512-2cbWIHbZVEweE853g8jymffCA+NCMiuqeECeBBLm8dg2oFdjuGJhgN4UAbI+6v0CKbbhvtXA4qV8YR5Ji86nmw==}
     engines: {node: '>=18.18.0'}
@@ -884,6 +901,9 @@
   '@jsdevtools/ez-spawn@3.0.4':
     resolution: {integrity: sha512-f5DRIOZf7wxogefH03RjMPMdBF7ADTWUMoOs9kaJo06EfwF+aFhMZMDZxHg/Xe12hptN9xoZjGso2fdjapBRIA==}
     engines: {node: '>=10'}
+
+  '@jsdevtools/ono@7.1.3':
+    resolution: {integrity: sha512-4JQNk+3mVzK3xh2rqd6RB4J46qUR19azEHBneZyTZM+c456qOrbbM/5xcR8huNCCcbVt7+UmizG6GuUvPvKUYg==}
 
   '@mdn/browser-compat-data@5.6.0':
     resolution: {integrity: sha512-xArvLyzuk0r2m6hFVjTMYoLvhWwys3h7W8pO15tjSAea+U39cErWDNfoUs4g2C08HVg6bDHyDMBc0LC6FKRpVw==}
@@ -1372,6 +1392,9 @@
   async@3.2.6:
     resolution: {integrity: sha512-htCUDlxyyCLMgaM3xXg0C0LW2xqfuQ6p05pCEIsXuyQ+a1koYKTuBMzRNwmybfLgvJDMd0r1LTn4+E0Ti6C2AA==}
 
+  asynckit@0.4.0:
+    resolution: {integrity: sha512-Oei9OH4tRh0YqU3GxhX79dM/mwVgvbZJaSNaRk+bshkj0S5cfHcgYakreBjrHwatXKbz+IoIdYLxrKim2MjW0Q==}
+
   atomic-sleep@1.0.0:
     resolution: {integrity: sha512-kNOjDqAh7px0XWNI+4QbzoiR/nTkHAWNud2uvnJquD1/x5a7EQZMJT0AczqK0Qn67oY/TTQ1LbUKajZpp3I9tQ==}
     engines: {node: '>=8.0.0'}
@@ -1386,6 +1409,9 @@
     peerDependencies:
       postcss: ^8.1.0
 
+  axios@1.7.7:
+    resolution: {integrity: sha512-S4kL7XrjgBmvdGut0sN3yJxqYzrDOnivkBiN0OFs6hLiUam3UPvswUo0kqGyhqUZGEOytHyumEdXsAkgCOUf3Q==}
+
   balanced-match@1.0.2:
     resolution: {integrity: sha512-3oSeUO0TMV67hN1AmbXsK4yaqU7tjiHlbxRDZOpH0KW9+CeX4bRAaX0Anxt0tx2MrpRpWwQaPwIlISEJhYU5Pw==}
 
@@ -1461,6 +1487,9 @@
     resolution: {integrity: sha512-PKA4BeSvBpQKQ8iPOGCSiell+N8P+Tf1DlwqmYhpe2gAhKPHn8EYOxVT+ShuGmhg8lN8XiSlS80yiExKXrURlw==}
     engines: {node: '>=12'}
 
+  c12@1.10.0:
+    resolution: {integrity: sha512-0SsG7UDhoRWcuSvKWHaXmu5uNjDCDN3nkQLRL4Q42IlFy+ze58FcCoI3uPwINXinkz7ZinbhEgyzYFw9u9ZV8g==}
+
   c12@1.11.2:
     resolution: {integrity: sha512-oBs8a4uvSDO9dm8b7OCFW7+dgtVrwmwnrVXYzLm43ta7ep2jCn/0MhoUFygIWtxhyy6+/MG7/agvpY0U1Iemew==}
     peerDependencies:
@@ -1594,6 +1623,14 @@
     resolution: {integrity: sha512-lomjuFZKfM6MSAnV9aCZC9sc0qGbmZdfygNv+nCpqVkSKdCxCklLtd16O0EILGkImHw9ZpHkAnHaB+8Zxq5W6Q==}
     engines: {node: '>=8.0.0'}
 
+  combined-stream@1.0.8:
+    resolution: {integrity: sha512-FQN4MRfuJeHf7cBbBMJFXhKSDq+2kAArBlmRBvcvFE5BB1HZKXtSFASDhdlz9zOYwxh8lDdnvmMOe/+5cdoEdg==}
+    engines: {node: '>= 0.8'}
+
+  commander@12.0.0:
+    resolution: {integrity: sha512-MwVNWlYjDTtOjX5PiD7o5pK0UrFU/OYgcJfjjK4RaHZETNtjJqrZa9Y9ds88+A+f+d5lv+561eZ+yCKoS3gbAA==}
+    engines: {node: '>=18'}
+
   commander@12.1.0:
     resolution: {integrity: sha512-Vw8qHK3bZM9y/P10u3Vib8o/DdkvA2OtPtZvD871QKjy74Wj1WSKFILMPRPSdUSx5RFK1arlJzEtA4PkFgnbuA==}
     engines: {node: '>=18'}
@@ -1834,6 +1871,10 @@
 
   defu@6.1.4:
     resolution: {integrity: sha512-mEQCMmwJu317oSz8CwdIOdwf3xMif1ttiM8LTufzc3g6kR+9Pe236twL8j3IYT1F7GfRgGcW6MWxzZjLIkuHIg==}
+
+  delayed-stream@1.0.0:
+    resolution: {integrity: sha512-ZySD7Nf91aLB0RxL4KGrKHBXl7Eds1DAmEdcoVawXnLD7SDhpNgtuII2aAkg7a7QS41jxPSZ17p4VdGnMHk3MQ==}
+    engines: {node: '>=0.4.0'}
 
   dequal@2.0.3:
     resolution: {integrity: sha512-0je+qPKHEMohvfRTCEo3CrPG6cAzAYgmzKyxRiYSSDkS6eGJdyVJm7WaYA5ECaAD9wLB2T4EEeymA5aFVcYXCA==}
@@ -2275,9 +2316,22 @@
   flatted@3.3.1:
     resolution: {integrity: sha512-X8cqMLLie7KsNUDSdzeN8FYK9rEt4Dt67OsG/DNGnYTSDBG4uFAJFBnUeiV+zCVAvwFy56IjM9sH51jVaEhNxw==}
 
+  follow-redirects@1.15.9:
+    resolution: {integrity: sha512-gew4GsXizNgdoRyqmyfMHyAmXsZDk6mHkSxZFCzW9gwlbtOW44CDtYavM+y+72qD/Vq2l550kMF52DT8fOLJqQ==}
+    engines: {node: '>=4.0'}
+    peerDependencies:
+      debug: '*'
+    peerDependenciesMeta:
+      debug:
+        optional: true
+
   foreground-child@3.3.0:
     resolution: {integrity: sha512-Ld2g8rrAyMYFXBhEqMz8ZAHBi4J4uS1i/CxGMDnjyFWddMXLVcDp051DZfu+t7+ab7Wv6SMqpWmyFIj5UbfFvg==}
     engines: {node: '>=14'}
+
+  form-data@4.0.1:
+    resolution: {integrity: sha512-tzN8e4TX8+kkxGPK8D5u0FNmjPUjw3lwC9lSLxxoB/+GtsJG91CO8bSWy73APlgAZzZbXEYZJuxjkHH2w+Ezhw==}
+    engines: {node: '>= 6'}
 
   fraction.js@4.3.7:
     resolution: {integrity: sha512-ZsDfxO51wGAXREY55a7la9LScWpwv9RxIrYABrlvOFBlH/ShPnrtsXeuUIfXKKOVicNxQ+o8JTbJvjS4M89yew==}
@@ -2941,6 +2995,14 @@
   micromatch@4.0.8:
     resolution: {integrity: sha512-PXwfBhYu0hBCPw8Dn0E+WDYb7af3dSLVWKi3HGv84IdF4TyFoC0ysxFd0Goxw7nSv4T/PzEJQxsYsEiFCKo2BA==}
     engines: {node: '>=8.6'}
+
+  mime-db@1.52.0:
+    resolution: {integrity: sha512-sPU4uV7dYlvtWJxwwxHD0PuihVNiE7TyAbQ5SWxDCB9mUYvOgroQOwYQQOKPJ8CIbE+1ETVlOoK1UC2nU3gYvg==}
+    engines: {node: '>= 0.6'}
+
+  mime-types@2.1.35:
+    resolution: {integrity: sha512-ZDY+bPm5zTTF+YpCrAU9nK0UgICYPT0QtT1NZWFv4s++TNkcgVaT0g6+4R2uI4MjQjzysHB1zxuWL50hzaeXiw==}
+    engines: {node: '>= 0.6'}
 
   mime@4.0.4:
     resolution: {integrity: sha512-v8yqInVjhXyqP6+Kw4fV3ZzeMRqEW6FotRsKXjRS5VMTNIuXsdRoAvklpoRgSqXm6o9VNH4/C0mgedko9DdLsQ==}
@@ -3092,16 +3154,11 @@
     resolution: {integrity: sha512-wbqF4uc1YbcldtiBFfkSnquHtECEIpYD78YUXI6ri1Im5OO2NLo6ZVpRdbJpdnpZ05zMrVPssNiEo6JQtea+Qg==}
     engines: {node: '>= 18'}
 
-<<<<<<< HEAD
   ofetch@1.4.1:
     resolution: {integrity: sha512-QZj2DfGplQAr2oj9KzceK9Hwz6Whxazmn85yYeVuS3u9XTMOGMRx0kO95MQ+vLsj/S/NwBDMMLU5hpxvI6Tklw==}
 
-  ohash@1.1.3:
-    resolution: {integrity: sha512-zuHHiGTYTA1sYJ/wZN+t5HKZaH23i4yI1HMwbuXm24Nid7Dv0KcuRlKoNKS9UNfAVSBlnGLcuQrnOKWOZoEGaw==}
-=======
   ohash@1.1.4:
     resolution: {integrity: sha512-FlDryZAahJmEF3VR3w1KogSEdWX3WhA5GPakFx4J81kEAiHyLMpdLLElS8n8dfNadMgAne/MywcvmogzscVt4g==}
->>>>>>> bd968a15
 
   on-exit-leak-free@2.1.2:
     resolution: {integrity: sha512-0eJJY6hXLGf1udHwfNftBqH+g73EU4B504nZeKpz1sYRKafAghwxEJunB2O7rDZkL4PGfsMVnTXZ2EjibbqcsA==}
@@ -3506,6 +3563,9 @@
 
   proto-list@1.2.4:
     resolution: {integrity: sha512-vtK/94akxsTMhe0/cbfpR+syPuszcuwhqVjJq26CuNDgFGj682oRBXOP5MJpv2r7JtE8MsiepGIqvvOTBwn2vA==}
+
+  proxy-from-env@1.1.0:
+    resolution: {integrity: sha512-D+zkORCbA9f1tdWRK0RaCR3GPv50cMxcrz4X8k5LTSUD1Dkw47mKJEZQNunItRTkWwgtaUSo1RVFRIG9ZXiFYg==}
 
   pump@3.0.2:
     resolution: {integrity: sha512-tUPXtzlGM8FE3P0ZL6DVs/3P58k9nk8/jZeQCurTJylQA8qFYzHFfhBJkuqyE0FifOsQ0uKWekiZ5g8wtr28cw==}
@@ -4260,6 +4320,12 @@
 
   '@antfu/utils@0.7.10': {}
 
+  '@apidevtools/json-schema-ref-parser@11.6.1':
+    dependencies:
+      '@jsdevtools/ono': 7.1.3
+      '@types/json-schema': 7.0.15
+      js-yaml: 4.1.0
+
   '@babel/code-frame@7.24.7':
     dependencies:
       '@babel/highlight': 7.24.7
@@ -4727,6 +4793,23 @@
 
   '@fluent/syntax@0.19.0': {}
 
+  '@gitee/typescript-sdk-v5@5.4.85':
+    dependencies:
+      '@hey-api/openapi-ts': 0.43.2(typescript@5.6.3)
+      axios: 1.7.7
+      typescript: 5.6.3
+    transitivePeerDependencies:
+      - debug
+
+  '@hey-api/openapi-ts@0.43.2(typescript@5.6.3)':
+    dependencies:
+      '@apidevtools/json-schema-ref-parser': 11.6.1
+      c12: 1.10.0
+      camelcase: 8.0.0
+      commander: 12.0.0
+      handlebars: 4.7.8
+      typescript: 5.6.3
+
   '@humanfs/core@0.19.0': {}
 
   '@humanfs/node@0.16.5':
@@ -4899,6 +4982,8 @@
       cross-spawn: 7.0.3
       string-argv: 0.3.2
       type-detect: 4.1.0
+
+  '@jsdevtools/ono@7.1.3': {}
 
   '@mdn/browser-compat-data@5.6.0': {}
 
@@ -5474,6 +5559,8 @@
 
   async@3.2.6: {}
 
+  asynckit@0.4.0: {}
+
   atomic-sleep@1.0.0: {}
 
   atomically@2.0.3:
@@ -5490,6 +5577,14 @@
       picocolors: 1.1.0
       postcss: 8.4.45
       postcss-value-parser: 4.2.0
+
+  axios@1.7.7:
+    dependencies:
+      follow-redirects: 1.15.9
+      form-data: 4.0.1
+      proxy-from-env: 1.1.0
+    transitivePeerDependencies:
+      - debug
 
   balanced-match@1.0.2: {}
 
@@ -5582,7 +5677,7 @@
     dependencies:
       run-applescript: 5.0.0
 
-  c12@1.11.2:
+  c12@1.10.0:
     dependencies:
       chokidar: 3.6.0
       confbox: 0.1.7
@@ -5597,6 +5692,21 @@
       pkg-types: 1.2.0
       rc9: 2.1.2
 
+  c12@1.11.2:
+    dependencies:
+      chokidar: 3.6.0
+      confbox: 0.1.7
+      defu: 6.1.4
+      dotenv: 16.4.5
+      giget: 1.2.3
+      jiti: 1.21.6
+      mlly: 1.7.1
+      ohash: 1.1.4
+      pathe: 1.1.2
+      perfect-debounce: 1.0.0
+      pkg-types: 1.2.0
+      rc9: 2.1.2
+
   c12@2.0.1:
     dependencies:
       chokidar: 4.0.1
@@ -5736,6 +5846,12 @@
     dependencies:
       strip-ansi: 6.0.1
       wcwidth: 1.0.1
+
+  combined-stream@1.0.8:
+    dependencies:
+      delayed-stream: 1.0.0
+
+  commander@12.0.0: {}
 
   commander@12.1.0: {}
 
@@ -5989,6 +6105,8 @@
   define-lazy-prop@3.0.0: {}
 
   defu@6.1.4: {}
+
+  delayed-stream@1.0.0: {}
 
   dequal@2.0.3: {}
 
@@ -6640,10 +6758,18 @@
 
   flatted@3.3.1: {}
 
+  follow-redirects@1.15.9: {}
+
   foreground-child@3.3.0:
     dependencies:
       cross-spawn: 7.0.3
       signal-exit: 4.1.0
+
+  form-data@4.0.1:
+    dependencies:
+      asynckit: 0.4.0
+      combined-stream: 1.0.8
+      mime-types: 2.1.35
 
   fraction.js@4.3.7: {}
 
@@ -7419,6 +7545,12 @@
       braces: 3.0.3
       picomatch: 2.3.1
 
+  mime-db@1.52.0: {}
+
+  mime-types@2.1.35:
+    dependencies:
+      mime-db: 1.52.0
+
   mime@4.0.4: {}
 
   mimic-fn@2.1.0: {}
@@ -7570,17 +7702,13 @@
       '@octokit/request-error': 6.1.4
       '@octokit/types': 13.5.0
 
-<<<<<<< HEAD
   ofetch@1.4.1:
     dependencies:
       destr: 2.0.3
       node-fetch-native: 1.6.4
       ufo: 1.5.4
 
-  ohash@1.1.3: {}
-=======
   ohash@1.1.4: {}
->>>>>>> bd968a15
 
   on-exit-leak-free@2.1.2: {}
 
@@ -7971,6 +8099,8 @@
       sisteransi: 1.0.5
 
   proto-list@1.2.4: {}
+
+  proxy-from-env@1.1.0: {}
 
   pump@3.0.2:
     dependencies:
