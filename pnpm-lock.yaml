--- conflicted
+++ resolved
@@ -46,7 +46,7 @@
         version: 2.2.0(typescript@5.7.3)
       vitepress:
         specifier: ^1.6.3
-        version: 1.6.3(@algolia/client-search@5.17.1)(@types/node@22.13.0)(postcss@8.4.49)(search-insights@2.17.3)(typescript@5.7.3)
+        version: 1.6.3(@algolia/client-search@5.17.1)(@types/node@22.13.0)(axios@1.7.7)(postcss@8.4.49)(search-insights@2.17.3)(typescript@5.7.3)
       zotero-plugin-scaffold:
         specifier: workspace:^
         version: link:../packages/scaffold
@@ -56,22 +56,11 @@
   packages/scaffold:
     dependencies:
       '@commander-js/extra-typings':
-<<<<<<< HEAD
-        specifier: ^12.1.0
-        version: 12.1.0(commander@12.1.0)
-      '@gitee/typescript-sdk-v5':
-        specifier: ^5.4.85
-        version: 5.4.85
-      '@inquirer/prompts':
-        specifier: ^7.0.0
-        version: 7.0.0(@types/node@20.16.12)
-=======
         specifier: ^13.1.0
         version: 13.1.0(commander@13.1.0)
       adm-zip:
         specifier: ^0.5.16
         version: 0.5.16
->>>>>>> 7a21664e
       bumpp:
         specifier: ^10.0.1
         version: 10.0.1(magicast@0.3.5)
@@ -103,19 +92,8 @@
         specifier: ^5.5.3
         version: 5.5.3
       octokit:
-<<<<<<< HEAD
-        specifier: ^4.0.2
-        version: 4.0.2
-      ofetch:
-        specifier: ^1.4.1
-        version: 1.4.1
-      replace-in-file:
-        specifier: ^8.2.0
-        version: 8.2.0
-=======
         specifier: ^4.1.0
         version: 4.1.0
->>>>>>> 7a21664e
       std-env:
         specifier: ^3.8.0
         version: 3.8.0
@@ -263,17 +241,8 @@
   '@antfu/install-pkg@1.0.0':
     resolution: {integrity: sha512-xvX6P/lo1B3ej0OsaErAjqgFYzYVcJpamjLAFLYh9vRJngBrMoUG7aVnrGTeqM7yxbyTD5p3F2+0/QUEh8Vzhw==}
 
-<<<<<<< HEAD
-  '@apidevtools/json-schema-ref-parser@11.6.1':
-    resolution: {integrity: sha512-DxjgKBCoyReu4p5HMvpmgSOfRhhBcuf5V5soDDRgOTZMwsA4KSFzol1abFZgiCTE11L2kKGca5Md9GwDdXVBwQ==}
-    engines: {node: '>= 16'}
-
-  '@babel/code-frame@7.24.7':
-    resolution: {integrity: sha512-BcYH1CVJBO9tvyIZ2jVeXgSIMvGZ2FDRvDdOIVQyuklNKSsx+eppDEBq/g47Ayw+RqNFE+URvOShmf+f/qwAlA==}
-=======
   '@babel/code-frame@7.26.2':
     resolution: {integrity: sha512-RJlIHRueQgwWitWgF8OdFYGZX328Ax5BCemNGlqHfplnRT9ESi8JkFlvaVYbS+UubVY6dpv87Fs2u5M29iNFVQ==}
->>>>>>> 7a21664e
     engines: {node: '>=6.9.0'}
 
   '@babel/compat-data@7.26.3':
@@ -746,24 +715,8 @@
   '@floating-ui/core@1.6.8':
     resolution: {integrity: sha512-7XJ9cPU+yI2QeLS+FCSlqNFZJq8arvswefkZrYI1yQBbftw6FyrZOxYSh+9S7z7TpeWlRt9zJ5IhM1WIL334jA==}
 
-<<<<<<< HEAD
-  '@gitee/typescript-sdk-v5@5.4.85':
-    resolution: {integrity: sha512-z7+In2BQAaLlykhEUVv87RvFAhBfRr27dqg4TtzyXV50AKzqzI6+SQrjDB2UEdWZ6N95GF10RgaV2z5dtRIfeg==}
-
-  '@hey-api/openapi-ts@0.43.2':
-    resolution: {integrity: sha512-o1/w+9tk1Ty/LJBy/VrHvDzA8YkCSRi1rr567aABlLwa9pbl2WP5fsUQbXGOgZ1HsLieVXo6qwcNMNqC6v2oxw==}
-    engines: {node: ^18.0.0 || >=20.0.0}
-    hasBin: true
-    peerDependencies:
-      typescript: ^5.x
-
-  '@humanfs/core@0.19.0':
-    resolution: {integrity: sha512-2cbWIHbZVEweE853g8jymffCA+NCMiuqeECeBBLm8dg2oFdjuGJhgN4UAbI+6v0CKbbhvtXA4qV8YR5Ji86nmw==}
-    engines: {node: '>=18.18.0'}
-=======
   '@floating-ui/dom@1.1.1':
     resolution: {integrity: sha512-TpIO93+DIujg3g7SykEAGZMDtbJRrmnYRCNYSjJlvIbGhBjRSNTLVbNeDQBrzy9qDgUbiWdc7KA0uZHZ2tJmiw==}
->>>>>>> 7a21664e
 
   '@floating-ui/utils@0.2.8':
     resolution: {integrity: sha512-kym7SodPp8/wloecOpcmSnWJsK7M0E5Wg8UcFA+uO4B9s5d0ywXOEro/8HM9x0rW+TljRzul/14UYz3TleT3ig==}
@@ -816,19 +769,6 @@
   '@jridgewell/trace-mapping@0.3.25':
     resolution: {integrity: sha512-vNk6aEwybGtawWmy/PzwnGDOjCkLWSD2wqvjGGAgOAwCGWySYXfYoxt00IJkTF+8Lb57DwOb3Aa0o9CApepiYQ==}
 
-<<<<<<< HEAD
-  '@jsdevtools/ez-spawn@3.0.4':
-    resolution: {integrity: sha512-f5DRIOZf7wxogefH03RjMPMdBF7ADTWUMoOs9kaJo06EfwF+aFhMZMDZxHg/Xe12hptN9xoZjGso2fdjapBRIA==}
-    engines: {node: '>=10'}
-
-  '@jsdevtools/ono@7.1.3':
-    resolution: {integrity: sha512-4JQNk+3mVzK3xh2rqd6RB4J46qUR19azEHBneZyTZM+c456qOrbbM/5xcR8huNCCcbVt7+UmizG6GuUvPvKUYg==}
-
-  '@mdn/browser-compat-data@5.6.0':
-    resolution: {integrity: sha512-xArvLyzuk0r2m6hFVjTMYoLvhWwys3h7W8pO15tjSAea+U39cErWDNfoUs4g2C08HVg6bDHyDMBc0LC6FKRpVw==}
-
-=======
->>>>>>> 7a21664e
   '@nodelib/fs.scandir@2.1.5':
     resolution: {integrity: sha512-vq24Bq3ym5HEQm2NKCr3yXDwjc7vTsEThRDnkp2DK9p1uqLR+DHurm/NOTo0KG7HYHU7eppKZj3MyqYuMBf62g==}
     engines: {node: '>= 8'}
@@ -1610,22 +1550,9 @@
     resolution: {integrity: sha512-Izi8RQcffqCeNVgFigKli1ssklIbpHnCYc6AknXGYoB6grJqyeby7jv12JUQgmTAnIDnbck1uxksT4dzN3PWBA==}
     engines: {node: '>=12'}
 
-<<<<<<< HEAD
-  async@3.2.6:
-    resolution: {integrity: sha512-htCUDlxyyCLMgaM3xXg0C0LW2xqfuQ6p05pCEIsXuyQ+a1koYKTuBMzRNwmybfLgvJDMd0r1LTn4+E0Ti6C2AA==}
-
   asynckit@0.4.0:
     resolution: {integrity: sha512-Oei9OH4tRh0YqU3GxhX79dM/mwVgvbZJaSNaRk+bshkj0S5cfHcgYakreBjrHwatXKbz+IoIdYLxrKim2MjW0Q==}
 
-  atomic-sleep@1.0.0:
-    resolution: {integrity: sha512-kNOjDqAh7px0XWNI+4QbzoiR/nTkHAWNud2uvnJquD1/x5a7EQZMJT0AczqK0Qn67oY/TTQ1LbUKajZpp3I9tQ==}
-    engines: {node: '>=8.0.0'}
-
-  atomically@2.0.3:
-    resolution: {integrity: sha512-kU6FmrwZ3Lx7/7y3hPS5QnbJfaohcIul5fGqf7ok+4KklIEk9tJ0C2IQPdacSbVUWv6zVHXEBWoWd6NrVMT7Cw==}
-
-=======
->>>>>>> 7a21664e
   autoprefixer@10.4.20:
     resolution: {integrity: sha512-XY25y5xSv/wEoqzDyXXME4AFfkZI0P23z6Fs3YgymDnKJkCGOnkL0iTxCa85UTqaSgfcqyf3UA6+c7wUvx/16g==}
     engines: {node: ^10 || ^12 || >=14}
@@ -1675,24 +1602,6 @@
     engines: {node: '>=18'}
     hasBin: true
 
-<<<<<<< HEAD
-  bundle-name@3.0.0:
-    resolution: {integrity: sha512-PKA4BeSvBpQKQ8iPOGCSiell+N8P+Tf1DlwqmYhpe2gAhKPHn8EYOxVT+ShuGmhg8lN8XiSlS80yiExKXrURlw==}
-    engines: {node: '>=12'}
-
-  c12@1.10.0:
-    resolution: {integrity: sha512-0SsG7UDhoRWcuSvKWHaXmu5uNjDCDN3nkQLRL4Q42IlFy+ze58FcCoI3uPwINXinkz7ZinbhEgyzYFw9u9ZV8g==}
-
-  c12@1.11.2:
-    resolution: {integrity: sha512-oBs8a4uvSDO9dm8b7OCFW7+dgtVrwmwnrVXYzLm43ta7ep2jCn/0MhoUFygIWtxhyy6+/MG7/agvpY0U1Iemew==}
-    peerDependencies:
-      magicast: ^0.3.4
-    peerDependenciesMeta:
-      magicast:
-        optional: true
-
-=======
->>>>>>> 7a21664e
   c12@2.0.1:
     resolution: {integrity: sha512-Z4JgsKXHG37C6PYUtIxCfLJZvo6FyhHJoClwwb9ftUkLpPSkuYqn6Tr+vnaN8hymm0kIbcg6Ey3kv/Q71k5w/A==}
     peerDependencies:
@@ -1787,22 +1696,12 @@
   colorette@2.0.20:
     resolution: {integrity: sha512-IfEDxwoWIjkeXL1eXcDiow4UbKjhLdq6/EuSVR9GMN7KVH3r9gQ83e73hsz1Nd1T3ijd5xv1wcWRYO+D6kCI2w==}
 
-<<<<<<< HEAD
   combined-stream@1.0.8:
     resolution: {integrity: sha512-FQN4MRfuJeHf7cBbBMJFXhKSDq+2kAArBlmRBvcvFE5BB1HZKXtSFASDhdlz9zOYwxh8lDdnvmMOe/+5cdoEdg==}
     engines: {node: '>= 0.8'}
 
-  commander@12.0.0:
-    resolution: {integrity: sha512-MwVNWlYjDTtOjX5PiD7o5pK0UrFU/OYgcJfjjK4RaHZETNtjJqrZa9Y9ds88+A+f+d5lv+561eZ+yCKoS3gbAA==}
-    engines: {node: '>=18'}
-
-  commander@12.1.0:
-    resolution: {integrity: sha512-Vw8qHK3bZM9y/P10u3Vib8o/DdkvA2OtPtZvD871QKjy74Wj1WSKFILMPRPSdUSx5RFK1arlJzEtA4PkFgnbuA==}
-    engines: {node: '>=18'}
-=======
   comma-separated-tokens@2.0.3:
     resolution: {integrity: sha512-Fu4hJdvzeylCfQPp9SGWidpzrMs7tTrlu6Vb8XGaRGck8QSNZJJp538Wrb60Lax4fPwR64ViY468OIUTbRlGZg==}
->>>>>>> 7a21664e
 
   commander@13.1.0:
     resolution: {integrity: sha512-/rFeCpNJQbhSZjGVwO9RFV3xPqbnERS8MmIQzCtD/zl6gpJuV/bMLuN92oG3F7d8oDEHHRrujSXNUr8fpjntKw==}
@@ -2369,20 +2268,6 @@
   flatted@3.3.2:
     resolution: {integrity: sha512-AiwGJM8YcNOaobumgtng+6NHuOqC3A7MixFeDafM3X9cIUM+xUXoS5Vfgf+OihAYe20fxqNM9yPBXJzRtZ/4eA==}
 
-<<<<<<< HEAD
-  follow-redirects@1.15.9:
-    resolution: {integrity: sha512-gew4GsXizNgdoRyqmyfMHyAmXsZDk6mHkSxZFCzW9gwlbtOW44CDtYavM+y+72qD/Vq2l550kMF52DT8fOLJqQ==}
-    engines: {node: '>=4.0'}
-    peerDependencies:
-      debug: '*'
-    peerDependenciesMeta:
-      debug:
-        optional: true
-
-  foreground-child@3.3.0:
-    resolution: {integrity: sha512-Ld2g8rrAyMYFXBhEqMz8ZAHBi4J4uS1i/CxGMDnjyFWddMXLVcDp051DZfu+t7+ab7Wv6SMqpWmyFIj5UbfFvg==}
-    engines: {node: '>=14'}
-=======
   floating-vue@5.2.2:
     resolution: {integrity: sha512-afW+h2CFafo+7Y9Lvw/xsqjaQlKLdJV7h1fCHfcYQ1C4SVMlu7OAekqWgu5d4SgvkBVU0pVpLlVsrSTBURFRkg==}
     peerDependencies:
@@ -2394,7 +2279,15 @@
 
   focus-trap@7.6.4:
     resolution: {integrity: sha512-xx560wGBk7seZ6y933idtjJQc1l+ck+pI3sKvhKozdBV1dRZoKhkW5xoCaFv9tQiX5RH1xfSxjuNu6g+lmN/gw==}
->>>>>>> 7a21664e
+
+  follow-redirects@1.15.9:
+    resolution: {integrity: sha512-gew4GsXizNgdoRyqmyfMHyAmXsZDk6mHkSxZFCzW9gwlbtOW44CDtYavM+y+72qD/Vq2l550kMF52DT8fOLJqQ==}
+    engines: {node: '>=4.0'}
+    peerDependencies:
+      debug: '*'
+    peerDependenciesMeta:
+      debug:
+        optional: true
 
   form-data@4.0.1:
     resolution: {integrity: sha512-tzN8e4TX8+kkxGPK8D5u0FNmjPUjw3lwC9lSLxxoB/+GtsJG91CO8bSWy73APlgAZzZbXEYZJuxjkHH2w+Ezhw==}
@@ -2885,7 +2778,6 @@
     resolution: {integrity: sha512-PXwfBhYu0hBCPw8Dn0E+WDYb7af3dSLVWKi3HGv84IdF4TyFoC0ysxFd0Goxw7nSv4T/PzEJQxsYsEiFCKo2BA==}
     engines: {node: '>=8.6'}
 
-<<<<<<< HEAD
   mime-db@1.52.0:
     resolution: {integrity: sha512-sPU4uV7dYlvtWJxwwxHD0PuihVNiE7TyAbQ5SWxDCB9mUYvOgroQOwYQQOKPJ8CIbE+1ETVlOoK1UC2nU3gYvg==}
     engines: {node: '>= 0.6'}
@@ -2894,17 +2786,6 @@
     resolution: {integrity: sha512-ZDY+bPm5zTTF+YpCrAU9nK0UgICYPT0QtT1NZWFv4s++TNkcgVaT0g6+4R2uI4MjQjzysHB1zxuWL50hzaeXiw==}
     engines: {node: '>= 0.6'}
 
-  mime@4.0.4:
-    resolution: {integrity: sha512-v8yqInVjhXyqP6+Kw4fV3ZzeMRqEW6FotRsKXjRS5VMTNIuXsdRoAvklpoRgSqXm6o9VNH4/C0mgedko9DdLsQ==}
-    engines: {node: '>=16'}
-    hasBin: true
-
-  mimic-fn@2.1.0:
-    resolution: {integrity: sha512-OqbOk5oEQeAZ8WXWydlu9HJjz9WVdEIvamMCcXmuqUYjTknH/sqsWvhQ3vgwKFRR1HpjvNBKQ37nbJgYzGqGcg==}
-    engines: {node: '>=6'}
-
-=======
->>>>>>> 7a21664e
   mimic-fn@4.0.0:
     resolution: {integrity: sha512-vqiC06CuhBTUdZH+RYl8sFrL096vA45Ok5ISO6sE/Mr1jRbGH4Csnhi8f3wKVl7x8mO4Au7Ir9D3Oyv1VYMFJw==}
     engines: {node: '>=12'}
@@ -3028,9 +2909,6 @@
     resolution: {integrity: sha512-/UrQAOSvkc+lUUWKNzy4ByAgYU9KpFzZQt8DnC962YmQuDiZb1SNJ90YukCCK5aMzKqqCA+z1kkAlmzYvdYKag==}
     engines: {node: '>= 18'}
 
-  ofetch@1.4.1:
-    resolution: {integrity: sha512-QZj2DfGplQAr2oj9KzceK9Hwz6Whxazmn85yYeVuS3u9XTMOGMRx0kO95MQ+vLsj/S/NwBDMMLU5hpxvI6Tklw==}
-
   ohash@1.1.4:
     resolution: {integrity: sha512-FlDryZAahJmEF3VR3w1KogSEdWX3WhA5GPakFx4J81kEAiHyLMpdLLElS8n8dfNadMgAne/MywcvmogzscVt4g==}
 
@@ -3356,19 +3234,11 @@
     resolution: {integrity: sha512-NxNv/kLguCA7p3jE8oL2aEBsrJWgAakBpgmgK6lpPWV+WuOmY6r2/zbAVnP+T8bQlA0nzHXSJSJW0Hq7ylaD2Q==}
     engines: {node: '>= 6'}
 
-<<<<<<< HEAD
-  proto-list@1.2.4:
-    resolution: {integrity: sha512-vtK/94akxsTMhe0/cbfpR+syPuszcuwhqVjJq26CuNDgFGj682oRBXOP5MJpv2r7JtE8MsiepGIqvvOTBwn2vA==}
+  property-information@6.5.0:
+    resolution: {integrity: sha512-PgTgs/BlvHxOu8QuEN7wi5A0OmXaBcHpmCSTehcs6Uuu9IkDIEo13Hy7n898RHfrQ49vKCoGeWZSaAK01nwVig==}
 
   proxy-from-env@1.1.0:
     resolution: {integrity: sha512-D+zkORCbA9f1tdWRK0RaCR3GPv50cMxcrz4X8k5LTSUD1Dkw47mKJEZQNunItRTkWwgtaUSo1RVFRIG9ZXiFYg==}
-
-  pump@3.0.2:
-    resolution: {integrity: sha512-tUPXtzlGM8FE3P0ZL6DVs/3P58k9nk8/jZeQCurTJylQA8qFYzHFfhBJkuqyE0FifOsQ0uKWekiZ5g8wtr28cw==}
-=======
-  property-information@6.5.0:
-    resolution: {integrity: sha512-PgTgs/BlvHxOu8QuEN7wi5A0OmXaBcHpmCSTehcs6Uuu9IkDIEo13Hy7n898RHfrQ49vKCoGeWZSaAK01nwVig==}
->>>>>>> 7a21664e
 
   punycode@2.3.1:
     resolution: {integrity: sha512-vYt7UD1U9Wg6138shLtLOvdAu+8DsC/ilFtEVHcH+wydcSpNE20AfSOduf6MkRFahL5FY7X1oU7nKVZFtfq8Fg==}
@@ -4137,19 +4007,7 @@
       package-manager-detector: 0.2.8
       tinyexec: 0.3.2
 
-<<<<<<< HEAD
-  '@antfu/utils@0.7.10': {}
-
-  '@apidevtools/json-schema-ref-parser@11.6.1':
-    dependencies:
-      '@jsdevtools/ono': 7.1.3
-      '@types/json-schema': 7.0.15
-      js-yaml: 4.1.0
-
-  '@babel/code-frame@7.24.7':
-=======
   '@babel/code-frame@7.26.2':
->>>>>>> 7a21664e
     dependencies:
       '@babel/helper-validator-identifier': 7.25.9
       js-tokens: 4.0.0
@@ -4523,32 +4381,9 @@
       '@eslint/core': 0.10.0
       levn: 0.4.1
 
-<<<<<<< HEAD
-  '@fluent/syntax@0.19.0': {}
-
-  '@gitee/typescript-sdk-v5@5.4.85':
-    dependencies:
-      '@hey-api/openapi-ts': 0.43.2(typescript@5.6.3)
-      axios: 1.7.7
-      typescript: 5.6.3
-    transitivePeerDependencies:
-      - debug
-
-  '@hey-api/openapi-ts@0.43.2(typescript@5.6.3)':
-    dependencies:
-      '@apidevtools/json-schema-ref-parser': 11.6.1
-      c12: 1.10.0
-      camelcase: 8.0.0
-      commander: 12.0.0
-      handlebars: 4.7.8
-      typescript: 5.6.3
-
-  '@humanfs/core@0.19.0': {}
-=======
   '@floating-ui/core@1.6.8':
     dependencies:
       '@floating-ui/utils': 0.2.8
->>>>>>> 7a21664e
 
   '@floating-ui/dom@1.1.1':
     dependencies:
@@ -4737,13 +4572,7 @@
       '@octokit/request-error': 6.1.6
       '@octokit/types': 13.7.0
 
-<<<<<<< HEAD
-  '@jsdevtools/ono@7.1.3': {}
-
-  '@mdn/browser-compat-data@5.6.0': {}
-=======
   '@octokit/openapi-types@23.0.1': {}
->>>>>>> 7a21664e
 
   '@octokit/openapi-webhooks-types@8.5.1': {}
 
@@ -5384,12 +5213,13 @@
     transitivePeerDependencies:
       - typescript
 
-  '@vueuse/integrations@12.5.0(focus-trap@7.6.4)(typescript@5.7.3)':
+  '@vueuse/integrations@12.5.0(axios@1.7.7)(focus-trap@7.6.4)(typescript@5.7.3)':
     dependencies:
       '@vueuse/core': 12.5.0(typescript@5.7.3)
       '@vueuse/shared': 12.5.0(typescript@5.7.3)
       vue: 3.5.13(typescript@5.7.3)
     optionalDependencies:
+      axios: 1.7.7
       focus-trap: 7.6.4
     transitivePeerDependencies:
       - typescript
@@ -5457,17 +5287,10 @@
 
   array-ify@1.0.0: {}
 
-<<<<<<< HEAD
-  array-union@3.0.1: {}
-
-  async@3.2.6: {}
-
-  asynckit@0.4.0: {}
-
-  atomic-sleep@1.0.0: {}
-=======
   assertion-error@2.0.1: {}
->>>>>>> 7a21664e
+
+  asynckit@0.4.0:
+    optional: true
 
   autoprefixer@10.4.20(postcss@8.4.49):
     dependencies:
@@ -5486,6 +5309,7 @@
       proxy-from-env: 1.1.0
     transitivePeerDependencies:
       - debug
+    optional: true
 
   balanced-match@1.0.2: {}
 
@@ -5534,45 +5358,7 @@
     transitivePeerDependencies:
       - magicast
 
-<<<<<<< HEAD
-  bundle-name@3.0.0:
-    dependencies:
-      run-applescript: 5.0.0
-
-  c12@1.10.0:
-    dependencies:
-      chokidar: 3.6.0
-      confbox: 0.1.7
-      defu: 6.1.4
-      dotenv: 16.4.5
-      giget: 1.2.3
-      jiti: 1.21.6
-      mlly: 1.7.1
-      ohash: 1.1.4
-      pathe: 1.1.2
-      perfect-debounce: 1.0.0
-      pkg-types: 1.2.0
-      rc9: 2.1.2
-
-  c12@1.11.2:
-    dependencies:
-      chokidar: 3.6.0
-      confbox: 0.1.7
-      defu: 6.1.4
-      dotenv: 16.4.5
-      giget: 1.2.3
-      jiti: 1.21.6
-      mlly: 1.7.1
-      ohash: 1.1.4
-      pathe: 1.1.2
-      perfect-debounce: 1.0.0
-      pkg-types: 1.2.0
-      rc9: 2.1.2
-
-  c12@2.0.1:
-=======
   c12@2.0.1(magicast@0.3.5):
->>>>>>> 7a21664e
     dependencies:
       chokidar: 4.0.3
       confbox: 0.1.8
@@ -5668,17 +5454,12 @@
 
   colorette@2.0.20: {}
 
-<<<<<<< HEAD
   combined-stream@1.0.8:
     dependencies:
       delayed-stream: 1.0.0
-
-  commander@12.0.0: {}
-
-  commander@12.1.0: {}
-=======
+    optional: true
+
   comma-separated-tokens@2.0.3: {}
->>>>>>> 7a21664e
 
   commander@13.1.0: {}
 
@@ -5886,7 +5667,8 @@
 
   defu@6.1.4: {}
 
-  delayed-stream@1.0.0: {}
+  delayed-stream@1.0.0:
+    optional: true
 
   dequal@2.0.3: {}
 
@@ -6389,13 +6171,7 @@
 
   flatted@3.3.2: {}
 
-<<<<<<< HEAD
-  follow-redirects@1.15.9: {}
-
-  foreground-child@3.3.0:
-=======
   floating-vue@5.2.2(vue@3.5.13(typescript@5.7.3)):
->>>>>>> 7a21664e
     dependencies:
       '@floating-ui/dom': 1.1.1
       vue: 3.5.13(typescript@5.7.3)
@@ -6405,11 +6181,15 @@
     dependencies:
       tabbable: 6.2.0
 
+  follow-redirects@1.15.9:
+    optional: true
+
   form-data@4.0.1:
     dependencies:
       asynckit: 0.4.0
       combined-stream: 1.0.8
       mime-types: 2.1.35
+    optional: true
 
   fraction.js@4.3.7: {}
 
@@ -7049,19 +6829,14 @@
       braces: 3.0.3
       picomatch: 2.3.1
 
-<<<<<<< HEAD
-  mime-db@1.52.0: {}
+  mime-db@1.52.0:
+    optional: true
 
   mime-types@2.1.35:
     dependencies:
       mime-db: 1.52.0
-
-  mime@4.0.4: {}
-
-  mimic-fn@2.1.0: {}
-
-=======
->>>>>>> 7a21664e
+    optional: true
+
   mimic-fn@4.0.0: {}
 
   mimic-function@5.0.1: {}
@@ -7189,12 +6964,6 @@
       '@octokit/request-error': 6.1.6
       '@octokit/types': 13.7.0
 
-  ofetch@1.4.1:
-    dependencies:
-      destr: 2.0.3
-      node-fetch-native: 1.6.4
-      ufo: 1.5.4
-
   ohash@1.1.4: {}
 
   onetime@6.0.0:
@@ -7493,18 +7262,10 @@
       kleur: 3.0.3
       sisteransi: 1.0.5
 
-<<<<<<< HEAD
-  proto-list@1.2.4: {}
-
-  proxy-from-env@1.1.0: {}
-
-  pump@3.0.2:
-    dependencies:
-      end-of-stream: 1.4.4
-      once: 1.4.0
-=======
   property-information@6.5.0: {}
->>>>>>> 7a21664e
+
+  proxy-from-env@1.1.0:
+    optional: true
 
   punycode@2.3.1: {}
 
@@ -8041,7 +7802,7 @@
       '@types/node': 22.13.0
       fsevents: 2.3.3
 
-  vitepress@1.6.3(@algolia/client-search@5.17.1)(@types/node@22.13.0)(postcss@8.4.49)(search-insights@2.17.3)(typescript@5.7.3):
+  vitepress@1.6.3(@algolia/client-search@5.17.1)(@types/node@22.13.0)(axios@1.7.7)(postcss@8.4.49)(search-insights@2.17.3)(typescript@5.7.3):
     dependencies:
       '@docsearch/css': 3.8.2
       '@docsearch/js': 3.8.2(@algolia/client-search@5.17.1)(search-insights@2.17.3)
@@ -8054,7 +7815,7 @@
       '@vue/devtools-api': 7.7.0
       '@vue/shared': 3.5.13
       '@vueuse/core': 12.5.0(typescript@5.7.3)
-      '@vueuse/integrations': 12.5.0(focus-trap@7.6.4)(typescript@5.7.3)
+      '@vueuse/integrations': 12.5.0(axios@1.7.7)(focus-trap@7.6.4)(typescript@5.7.3)
       focus-trap: 7.6.4
       mark.js: 8.11.1
       minisearch: 7.1.1
